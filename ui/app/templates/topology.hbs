{{title "Cluster Topology"}}
<PageLayout>
  <section class="section is-full-width">
    {{#if this.isForbidden}}
      <ForbiddenMessage />
    {{else}}
      {{#if this.filteredNodes}}
        <div class="notification is-warning">
          <div data-test-filtered-nodes-warning class="columns">
            <div class="column">
              <h3 data-test-title class="title is-4">Some Clients Were Filtered</h3>
              <p data-test-message>{{this.filteredNodes.length}} {{if (eq this.filteredNodes.length 1) "client was" "clients were"}} filtered from the topology visualization. This is most likely due to the {{pluralize "client" this.filteredNodes.length}} running a version of Nomad &lt;0.9.0.</p>
            </div>
            <div class="column is-centered is-minimum">
              <button data-test-dismiss class="button is-warning" onclick={{action (mut this.filteredNodes) null}} type="button">Okay</button>
            </div>
          </div>
        </div>
      {{/if}}
      <div class="columns">
        <div class="column is-narrow is-400">
          {{#if this.showPollingNotice}}
            <div class="notification is-warning">
              <div class="columns">
                <div class="column">
                  <h3 class="title is-4">No Live Updating</h3>
                  <p>The topology visualization depends on too much data to continuously poll.</p>
                </div>
                <div class="column is-centered is-minimum">
                  <button data-test-polling-notice-dismiss class="button is-warning" type="button" onclick={{toggle-action "showPollingNotice" this}}>Okay</button>
                </div>
              </div>
            </div>
          {{/if}}
          <div class="boxed-section">
            <div class="boxed-section-head">
              Legend
              {{#if (cannot "list all jobs")}}
                <span aria-label="Your ACL token may limit your ability to list all allocations" class="tag is-warning pull-right tooltip multiline">Partial View</span>
              {{/if}}
            </div>
            <div class="boxed-section-body">
              <div class="legend">
                <h3 class="legend-label">Metrics</h3>
                <dl class="legend-terms">
                  <dt>M:</dt><dd>Memory</dd>
                  <dt>C:</dt><dd>CPU</dd>
                </dl>
              </div>
              <div class="legend">
                <h3 class="legend-label">Allocation Status</h3>
                <dl class="legend-terms">
                  <div class="legend-term"><dt><span class="color-swatch is-wide running" title="Running" /></dt><dd>Running</dd></div>
                  <div class="legend-term"><dt><span class="color-swatch is-wide pending" title="Starting" /></dt><dd>Starting</dd></div>
                </dl>
              </div>
            </div>
          </div>
          <div class="boxed-section">
            <div data-test-info-panel-title class="boxed-section-head">
              {{#if this.activeNode}}Client{{else if this.activeAllocation}}Allocation{{else}}Cluster{{/if}} Details
            </div>
            <div data-test-info-panel class="boxed-section-body">
              {{#if this.activeNode}}
                {{#let this.activeNode.node as |node|}}
                <div class="dashboard-metric">
                  <p data-test-allocations class="metric">{{this.activeNode.allocations.length}} <span class="metric-label">Allocations</span></p>
                </div>
                <div class="dashboard-metric">
                  <h3 class="pair">
                    <strong>Client:</strong>
                    <LinkTo data-test-client-link @route="clients.client" @model={{node}}>
                      {{node.shortId}}
                    </LinkTo>
                  </h3>
                  <p data-test-name class="minor-pair"><strong>Name:</strong> {{node.name}}</p>
                  <p data-test-address class="minor-pair"><strong>Address:</strong> {{node.httpAddr}}</p>
                  <p data-test-status class="minor-pair"><strong>Status:</strong> {{node.status}}</p>
                </div>
                <div class="dashboard-metric">
                  <h3 class="pair">
                    <strong>Draining?</strong> <span data-test-draining class="{{if node.isDraining "status-text is-info"}}">{{if node.isDraining "Yes" "No"}}</span>
                  </h3>
                  <h3 class="pair">
                    <strong>Eligible?</strong> <span data-test-eligible class="{{unless node.isEligible "status-text is-warning"}}">{{if node.isEligible "Yes" "No"}}</span>
                  </h3>
                </div>
                <div class="dashboard-metric with-divider">
                  <p class="metric">
                    {{this.nodeUtilization.totalMemoryFormatted}}
                    <span class="metric-units">{{this.nodeUtilization.totalMemoryUnits}}</span>
                    <span class="metric-label">of memory</span>
                  </p>
                  <div class="columns graphic">
                    <div class="column">
                      <div class="inline-chart">
                        <progress
                          data-test-memory-progress-bar
                          class="progress is-danger is-small"
                          value="{{this.nodeUtilization.reservedMemoryPercent}}"
                          max="1">
                          {{this.nodeUtilization.reservedMemoryPercent}}
                        </progress>
                      </div>
                    </div>
                    <div class="column is-minimum">
                      <span class="nowrap" data-test-percentage>{{format-percentage this.nodeUtilization.reservedMemoryPercent total=1}}</span>
                    </div>
                  </div>
                  <div class="annotation" data-test-memory-absolute-value>
                    <strong>{{format-bytes this.nodeUtilization.totalReservedMemory}}</strong> / {{format-bytes this.nodeUtilization.totalMemory}} reserved
                  </div>
                </div>
                <div class="dashboard-metric">
                  <p class="metric">{{this.nodeUtilization.totalCPU}} <span class="metric-units">MHz</span> <span class="metric-label">of CPU</span></p>
                  <div class="columns graphic">
                    <div class="column">
                      <div class="inline-chart" data-test-percentage-bar>
                        <progress
                          data-test-cpu-progress-bar
                          class="progress is-info is-small"
                          value="{{this.nodeUtilization.reservedCPUPercent}}"
                          max="1">
                          {{this.nodeUtilization.reservedCPUPercent}}
                        </progress>
                      </div>
                    </div>
                    <div class="column is-minimum">
                      <span class="nowrap" data-test-percentage>{{format-percentage this.nodeUtilization.reservedCPUPercent total=1}}</span>
                    </div>
                  </div>
<<<<<<< HEAD
                  <div class="annotation" data-test-cpu-absolute-value>
                    <strong>{{this.nodeUtilization.totalReservedCPU}} Mhz</strong> / {{this.nodeUtilization.totalCPU}} Mhz reserved
=======
                  <div class="annotation" data-test-absolute-value>
                    <strong>{{this.nodeUtilization.totalReservedCPU}} MHz</strong> / {{this.nodeUtilization.totalCPU}} MHz reserved
>>>>>>> 5bbe53f2
                  </div>
                </div>
                {{/let}}
              {{else if this.activeAllocation}}
                <div class="dashboard-metric">
                  <h3 class="pair">
                    <strong>Allocation:</strong>
                    <LinkTo data-test-id @route="allocations.allocation" @model={{this.activeAllocation}} class="is-primary">{{this.activeAllocation.shortId}}</LinkTo>
                  </h3>
                  <p data-test-sibling-allocs class="minor-pair"><strong>Sibling Allocations:</strong> {{this.siblingAllocations.length}}</p>
                  <p data-test-unique-placements class="minor-pair"><strong>Unique Client Placements:</strong> {{this.uniqueActiveAllocationNodes.length}}</p>
                </div>
                <div class="dashboard-metric with-divider">
                  <h3 class="pair">
                    <strong>Job:</strong>
                    <LinkTo
                      data-test-job
                      @route="jobs.job"
                      @model={{this.activeAllocation.job}}
                      @query={{hash jobNamespace=this.activeAllocation.job.namespace.id}}>
                      {{this.activeAllocation.job.name}}</LinkTo>
                    <span class="is-faded" data-test-task-group> / {{this.activeAllocation.taskGroupName}}</span>
                  </h3>
                  <p class="minor-pair"><strong>Type:</strong> {{this.activeAllocation.job.type}}</p>
                  <p class="minor-pair"><strong>Priority:</strong> {{this.activeAllocation.job.priority}}</p>
                </div>
                <div class="dashboard-metric with-divider">
                  <h3 class="pair">
                    <strong>Client:</strong>
                    <LinkTo data-test-client @route="clients.client" @model={{this.activeAllocation.node}}>
                      {{this.activeAllocation.node.shortId}}
                    </LinkTo>
                  </h3>
                  <p class="minor-pair"><strong>Name:</strong> {{this.activeAllocation.node.name}}</p>
                  <p class="minor-pair"><strong>Address:</strong> {{this.activeAllocation.node.httpAddr}}</p>
                </div>
                <div class="dashboard-metric with-divider">
                  <PrimaryMetric @resource={{this.activeAllocation}} @metric="memory" class="is-short" />
                </div>
                <div class="dashboard-metric">
                  <PrimaryMetric @resource={{this.activeAllocation}} @metric="cpu" class="is-short" />
                </div>
              {{else}}
                <div class="columns is-flush">
                  <div class="dashboard-metric column">
                    <p data-test-node-count class="metric">{{this.model.nodes.length}} <span class="metric-label">Clients</span></p>
                  </div>
                  <div class="dashboard-metric column">
                    <p data-test-alloc-count class="metric">{{this.scheduledAllocations.length}} <span class="metric-label">Allocations</span></p>
                  </div>
                </div>
                <div class="dashboard-metric with-divider">
                  <p class="metric">{{this.totalMemoryFormatted}} <span class="metric-units">{{this.totalMemoryUnits}}</span> <span class="metric-label">of memory</span></p>
                  <div class="columns graphic">
                    <div class="column">
                      <div class="inline-chart" data-test-percentage-bar>
                        <progress
                          data-test-memory-progress-bar
                          class="progress is-danger is-small"
                          value="{{this.reservedMemoryPercent}}"
                          max="1">
                          {{this.reservedMemoryPercent}}
                        </progress>
                      </div>
                    </div>
                    <div class="column is-minimum">
                      <span class="nowrap" data-test-memory-percentage>{{format-percentage this.reservedMemoryPercent total=1}}</span>
                    </div>
                  </div>
                  <div class="annotation" data-test-memory-absolute-value>
                    <strong>{{format-bytes this.totalReservedMemory}}</strong> / {{format-bytes this.totalMemory}} reserved
                  </div>
                </div>
                <div class="dashboard-metric">
                  <p class="metric">{{this.totalCPU}} <span class="metric-units">MHz</span> <span class="metric-label">of CPU</span></p>
                  <div class="columns graphic">
                    <div class="column">
                      <div class="inline-chart" data-test-percentage-bar>
                        <progress
                          data-test-cpu-progress-bar
                          class="progress is-info is-small"
                          value="{{this.reservedCPUPercent}}"
                          max="1">
                          {{this.reservedCPUPercent}}
                        </progress>
                      </div>
                    </div>
                    <div class="column is-minimum">
                      <span class="nowrap" data-test-cpu-percentage>{{format-percentage this.reservedCPUPercent total=1}}</span>
                    </div>
                  </div>
<<<<<<< HEAD
                  <div class="annotation" data-test-cpu-absolute-value>
                    <strong>{{this.totalReservedCPU}} Mhz</strong> / {{this.totalCPU}} Mhz reserved
=======
                  <div class="annotation" data-test-absolute-value>
                    <strong>{{this.totalReservedCPU}} MHz</strong> / {{this.totalCPU}} MHz reserved
>>>>>>> 5bbe53f2
                  </div>
                </div>
              {{/if}}
            </div>
          </div>
        </div>
        <div class="column">
          <TopoViz
            @nodes={{this.model.nodes}}
            @allocations={{this.model.allocations}}
            @onAllocationSelect={{action this.setAllocation}}
            @onNodeSelect={{action this.setNode}}
            @onDataError={{action this.handleTopoVizDataError}}/>
        </div>
      </div>
    {{/if}}
  </section>
</PageLayout><|MERGE_RESOLUTION|>--- conflicted
+++ resolved
@@ -129,13 +129,8 @@
                       <span class="nowrap" data-test-percentage>{{format-percentage this.nodeUtilization.reservedCPUPercent total=1}}</span>
                     </div>
                   </div>
-<<<<<<< HEAD
                   <div class="annotation" data-test-cpu-absolute-value>
-                    <strong>{{this.nodeUtilization.totalReservedCPU}} Mhz</strong> / {{this.nodeUtilization.totalCPU}} Mhz reserved
-=======
-                  <div class="annotation" data-test-absolute-value>
                     <strong>{{this.nodeUtilization.totalReservedCPU}} MHz</strong> / {{this.nodeUtilization.totalCPU}} MHz reserved
->>>>>>> 5bbe53f2
                   </div>
                 </div>
                 {{/let}}
@@ -227,13 +222,8 @@
                       <span class="nowrap" data-test-cpu-percentage>{{format-percentage this.reservedCPUPercent total=1}}</span>
                     </div>
                   </div>
-<<<<<<< HEAD
                   <div class="annotation" data-test-cpu-absolute-value>
-                    <strong>{{this.totalReservedCPU}} Mhz</strong> / {{this.totalCPU}} Mhz reserved
-=======
-                  <div class="annotation" data-test-absolute-value>
                     <strong>{{this.totalReservedCPU}} MHz</strong> / {{this.totalCPU}} MHz reserved
->>>>>>> 5bbe53f2
                   </div>
                 </div>
               {{/if}}
